# python3
# Copyright 2019 Google LLC
#
# Licensed under the Apache License, Version 2.0 (the "License");
# you may not use this file except in compliance with the License.
# You may obtain a copy of the License at
#
#     https://www.apache.org/licenses/LICENSE-2.0
#
# Unless required by applicable law or agreed to in writing, software
# distributed under the License is distributed on an "AS IS" BASIS,
# WITHOUT WARRANTIES OR CONDITIONS OF ANY KIND, either express or implied.
# See the License for the specific language governing permissions and
# limitations under the License.
"""Helps define a foreign key relationship between two models."""

from __future__ import annotations

from typing import Any, Dict, List, Type, Union

import dataclasses
from spanner_orm import error
from spanner_orm import registry


@dataclasses.dataclass
class RelationshipConstraint:
  destination_class: Type[Any]
  destination_column: str
  origin_class: Type[Any]
  origin_column: str


class Relationship(object):
  """Helps define a foreign key relationship between two models."""

  def __init__(self,
               destination_handle: Union[Type[Any], str],
               constraints: Dict[str, str],
               is_parent: bool = False,
               single: bool = False):
    """Creates a ModelRelationship.

    Args:
      destination_handle: Destination model class or fully qualified class name
        of the destination model
      constraints: Dictionary where the keys are names of columns from the
        origin model and the value for a key is the name of the column in the
        destination model that the key should be equal to in order for there to
        be a relationship from an origin model to the destination
      is_parent: True if the destination is a parent table of the origin
      single: True if the destination should be treated as a single object
        instead of a list of objects
    """
    self.origin = None
    self.name = None
    self._destination_handle = destination_handle
    self._destination = None
    self._constraints = constraints
    self._is_parent = is_parent
    self._single = single

  @property
  def constraints(self) -> List[RelationshipConstraint]:
    if not self.origin:
      raise error.ValidationError(
          'Origin must be set before constraints is called')
    return self._parse_constraints()

  @property
  def destination(self) -> Type[Any]:
    if not self._destination:
      self._destination = registry.model_registry().get(
          self._destination_handle)
    return self._destination

  @property
  def single(self) -> bool:
    return self._single

  def _parse_constraints(self) -> List[RelationshipConstraint]:
    """Validates the dictionary of constraints and turns it into Conditions."""
    constraints = []
    for origin_column, destination_column in self._constraints.items():
<<<<<<< HEAD
      if origin_column not in self.origin.fields:
        raise error.SpannerError(
            'Origin column must be present in origin model')

      if destination_column not in self.destination.fields:
        raise error.SpannerError(
=======
      if origin_column not in self.origin.schema:
        raise error.ValidationError(
            'Origin column must be present in origin model')

      if destination_column not in self.destination.schema:
        raise error.ValidationError(
>>>>>>> cacc374e
            'Destination column must be present in destination model')

      # TODO(dbrandao): remove when pytype #234 is fixed
      constraints.append(
          RelationshipConstraint(self.destination, destination_column,
                                 self.origin, origin_column))  # type: ignore

    return constraints<|MERGE_RESOLUTION|>--- conflicted
+++ resolved
@@ -82,21 +82,12 @@
     """Validates the dictionary of constraints and turns it into Conditions."""
     constraints = []
     for origin_column, destination_column in self._constraints.items():
-<<<<<<< HEAD
       if origin_column not in self.origin.fields:
-        raise error.SpannerError(
+        raise error.ValidationError(
             'Origin column must be present in origin model')
 
       if destination_column not in self.destination.fields:
-        raise error.SpannerError(
-=======
-      if origin_column not in self.origin.schema:
         raise error.ValidationError(
-            'Origin column must be present in origin model')
-
-      if destination_column not in self.destination.schema:
-        raise error.ValidationError(
->>>>>>> cacc374e
             'Destination column must be present in destination model')
 
       # TODO(dbrandao): remove when pytype #234 is fixed
