--- conflicted
+++ resolved
@@ -87,19 +87,10 @@
       if destination_column not in self.destination.schema:
         raise error.SpannerError(
             'Destination column must be present in destination model')
-<<<<<<< HEAD
-      # This is backward from what you might imagine because the condition will
-      # be processed from the context of the destination model
-      conditions.append(
-          condition.ColumnsEqualCondition(destination_column, self.origin,
-                                          origin_column))
-    return conditions
-=======
 
       # TODO(dbrandao): remove when pytype #234 is fixed
       constraints.append(
           RelationshipConstraint(self.destination, destination_column,
                                  self.origin, origin_column))  # type: ignore
 
-    return constraints
->>>>>>> c211db78
+    return constraints