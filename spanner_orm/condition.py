--- conflicted
+++ resolved
@@ -116,21 +116,14 @@
     return {}
 
   def _validate(self, model_class: Type[Any]) -> None:
-<<<<<<< HEAD
-    assert self.column in model_class.fields
-    origin = model_class.fields[self.column]
-    assert self.destination_column in self.destination_model_class.fields
-    dest = self.destination_model_class.fields[self.destination_column]
-=======
-    if self.column not in model_class.schema:
+    if self.column not in model_class.fields:
       raise error.ValidationError('{} is not a column on {}'.format(
           self.column, model_class.table))
-    origin = model_class.schema[self.column]
-    if self.destination_column not in self.destination_model_class.schema:
+    origin = model_class.fields[self.column]
+    if self.destination_column not in self.destination_model_class.fields:
       raise error.ValidationError('{} is not a column on {}'.format(
           self.destination_column, self.destination_model_class.table))
-    dest = self.destination_model_class.schema[self.destination_column]
->>>>>>> cacc374e
+    dest = self.destination_model_class.fields[self.destination_column]
 
     if (origin.field_type() != dest.field_type() or
         origin.nullable() != dest.nullable()):
@@ -396,13 +389,9 @@
     for (column, _) in self.orderings:
       if isinstance(column, field.Field):
         column = column.name
-<<<<<<< HEAD
-      assert column in model_class.fields
-=======
-      if column not in model_class.schema:
+      if column not in model_class.fields:
         raise error.ValidationError('{} is not a column on {}'.format(
             column, model_class.table))
->>>>>>> cacc374e
 
 
 class ComparisonCondition(Condition):
@@ -442,24 +431,16 @@
     return {self._column_key: self.model_class.fields[self.column].grpc_type()}
 
   def _validate(self, model_class: Type[Any]) -> None:
-<<<<<<< HEAD
-    assert self.column in model_class.fields
-    if self.field:
-      assert self.field == model_class.fields[self.column]
-    assert self.value is not None
-    model_class.fields[self.column].validate(self.value)
-=======
-    if self.column not in model_class.schema:
+    if self.column not in model_class.fields:
       raise error.ValidationError('{} is not a column on {}'.format(
           self.column, model_class.table))
-    if self.field and self.field != model_class.schema[self.column]:
+    if self.field and self.field != model_class.fields[self.column]:
       raise error.ValidationError('{} does not belong to {}'.format(
           self.column, model_class.table))
     if self.value is None:
       raise error.ValidationError('{} does not support NULL'.format(
           self.__name__))
-    model_class.schema[self.column].validate(self.value)
->>>>>>> cacc374e
+    model_class.fields[self.column].validate(self.value)
 
 
 class ListComparisonCondition(ComparisonCondition):
@@ -478,21 +459,14 @@
     return {self._column_key: list_type}
 
   def _validate(self, model_class: Type[Any]) -> None:
-<<<<<<< HEAD
-    assert isinstance(self.value, list)
-    assert self.column in model_class.fields
-    if self.field:
-      assert self.field == model_class.fields[self.column]
-=======
     if not isinstance(self.value, list):
       raise error.ValidationError('{} is not a list'.format(self.value))
-    if self.column not in model_class.schema:
+    if self.column not in model_class.fields:
       raise error.ValidationError('{} is not a column on {}'.format(
           self.column, model_class.table))
-    if self.field and self.field != model_class.schema[self.column]:
+    if self.field and self.field != model_class.fields[self.column]:
       raise error.ValidationError('{} does not belong to {}'.format(
           self.column, model_class.table))
->>>>>>> cacc374e
     for value in self.value:
       model_class.fields[self.column].validate(value)
 
@@ -527,20 +501,13 @@
     return super()._types()
 
   def _validate(self, model_class: Type[Any]) -> None:
-<<<<<<< HEAD
-    assert self.column in model_class.fields
-    if self.field:
-      assert self.field == model_class.fields[self.column]
-    model_class.fields[self.column].validate(self.value)
-=======
-    if self.column not in model_class.schema:
+    if self.column not in model_class.fields:
       raise error.ValidationError('{} is not a column on {}'.format(
           self.column, model_class.table))
-    if self.field and self.field != model_class.schema[self.column]:
+    if self.field and self.field != model_class.fields[self.column]:
       raise error.ValidationError('{} does not belong to {}'.format(
           self.column, model_class.table))
-    model_class.schema[self.column].validate(self.value)
->>>>>>> cacc374e
+    model_class.fields[self.column].validate(self.value)
 
 
 class EqualityCondition(NullableComparisonCondition):
