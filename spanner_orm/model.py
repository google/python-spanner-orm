--- conflicted
+++ resolved
@@ -599,43 +599,6 @@
     else:
       return cls.spanner_api().run_write(db_api, *args)
 
-<<<<<<< HEAD
-
-class Model(ModelApi):
-  """Maps to a table in spanner and has basic functions for querying tables."""
-
-  def __init__(self, values: Dict[str, Any], persisted: bool = False):
-    start_values = {}
-    self.__dict__['start_values'] = start_values
-    self.__dict__['_persisted'] = persisted
-
-    # If the values came from Spanner, trust them and skip validation
-    if not persisted:
-      # An object is invalid if primary key values are missing
-      missing_keys = set(self._primary_keys) - set(values.keys())
-      if missing_keys:
-        raise error.SpannerError(
-            'All primary keys must be specified. Missing: {keys}'.format(
-                keys=missing_keys))
-
-      for column in self._columns:
-        self._metaclass.validate_value(column, values.get(column), ValueError)
-
-    for column in self._columns:
-      value = values.get(column)
-      start_values[column] = copy.copy(value)
-      self.__dict__[column] = value
-
-    for relation in self._relations:
-      if relation in values:
-        self.__dict__[relation] = values[relation]
-
-    for foreign_key_relation in self._foreign_key_relations:
-      if foreign_key_relation in values:
-        self.__dict__[foreign_key_relation] = values[foreign_key_relation]
-
-=======
->>>>>>> e27e205f
   def __setattr__(self, name: str, value: Any) -> None:
     if name in self._relations:
       raise AttributeError(name)
