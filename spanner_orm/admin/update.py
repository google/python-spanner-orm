--- conflicted
+++ resolved
@@ -20,11 +20,8 @@
 from spanner_orm import condition
 from spanner_orm import error
 from spanner_orm import field
-<<<<<<< HEAD
 from spanner_orm import foreign_key_relationship
-=======
 from spanner_orm import index
->>>>>>> e27e205f
 from spanner_orm import model
 from spanner_orm.admin import api
 from spanner_orm.admin import index_column
@@ -60,20 +57,7 @@
     ]
     key_fields_ddl = ', '.join(key_fields)
     for relation in self._model.foreign_key_relations.values():
-<<<<<<< HEAD
       key_fields_ddl += f', {relation.ddl}'
-=======
-      referencing_columns_ddl = ', '.join(relation.constraint.columns.keys())
-      referenced_columns_ddl = ', '.join(relation.constraint.columns.values())
-      key_fields_ddl += (
-        ', CONSTRAINT {fk_name} FOREIGN KEY ({referencing_columns}) REFERENCES'
-        ' {referenced_table} ({referenced_columns})').format(
-          fk_name=relation.name,
-          referencing_columns=referencing_columns_ddl,
-          referenced_table=relation.constraint.referenced_table_name,
-          referenced_columns=referenced_columns_ddl,
-        )
->>>>>>> e27e205f
     index_ddl = 'PRIMARY KEY ({})'.format(', '.join(self._model.primary_keys))
     statement = 'CREATE TABLE {} ({}) {}'.format(self._model.table,
                                                  key_fields_ddl, index_ddl)
