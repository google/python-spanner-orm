--- conflicted
+++ resolved
@@ -80,10 +80,6 @@
   @property
   def single(self) -> bool:
     # Spanner enforces uniqueness for values of fields referenced by
-<<<<<<< HEAD
-    # foreign keys.
-=======
     # foreign keys, because it creates a unique index on the referenced
     # key.
->>>>>>> 92fd4bf7
     return True